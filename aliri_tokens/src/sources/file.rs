--- conflicted
+++ resolved
@@ -29,13 +29,8 @@
         let token = serde_json::from_str(&data)?;
         Ok(token)
     }
-<<<<<<< HEAD
-    #[cfg(unix)]
-    async fn write_token(&mut self, token: &TokenWithLifetime) -> Result<(), std::io::Error> {
-=======
 
     async fn write_token(&mut self, token: &TokenWithLifetime) -> Result<(), io::Error> {
->>>>>>> 63600833
         use tokio::io::AsyncWriteExt;
 
         let mut file_opts = OpenOptions::new();
@@ -46,21 +41,6 @@
         file_opts.mode(0o600);
 
         let mut file = file_opts.open(&self.path).await?;
-        let data = serde_json::to_string_pretty(&token)?;
-        file.write_all(data.as_bytes()).await?;
-        Ok(())
-    }
-
-    #[cfg(windows)]
-    async fn write_token(&mut self, token: &TokenWithLifetime) -> Result<(), std::io::Error> {
-        use tokio::io::AsyncWriteExt;
-
-        let mut file = OpenOptions::new()
-            .create(true)
-            .truncate(true)
-            .write(true)
-            .open(&self.path)
-            .await?;
         let data = serde_json::to_string_pretty(&token)?;
         file.write_all(data.as_bytes()).await?;
         Ok(())
